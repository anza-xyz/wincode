use {
    crate::common::{
        default_tag_encoding, extract_repr, get_crate_name, get_src_dst,
        get_src_dst_fully_qualified, suppress_unused_fields, Field, FieldsExt, SchemaArgs,
        StructRepr, TraitImpl, TypeExt, Variant, VariantsExt,
    },
    darling::{
        ast::{Data, Fields, Style},
        Error, FromDeriveInput, Result,
    },
    proc_macro2::TokenStream,
    quote::{format_ident, quote},
    syn::{parse_quote, DeriveInput, GenericParam, Generics, Type},
};

fn impl_struct(
    args: &SchemaArgs,
    fields: &Fields<Field>,
    repr: &StructRepr,
) -> (TokenStream, TokenStream) {
    if fields.is_empty() {
        return (quote! {}, quote! {TypeMeta::Dynamic});
    }

    let num_fields = fields.len();
    let read_impl = fields
        .iter()
        .enumerate()
        .map(|(i, field)| {
            let ident = field.struct_member_ident(i);
            let target = field.target_resolved().with_lifetime("de");
            let hint = if field.with.is_some() {
                // Fields annotated with `with` may need help determining the pointer cast.
                //
                // This allows correct inference in `with` attributes, for example:
                // ```
                // struct Foo {
                //     #[wincode(with = "Pod<_>")]
                //     x: [u8; u64],
                // }
                // ```
                let ty = field.ty.with_lifetime("de");
                quote! { MaybeUninit<#ty> }
            } else {
                quote! { MaybeUninit<_> }
            };
            let init_count = if i == num_fields - 1 {
                quote! {}
            } else {
                quote! { *init_count += 1; }
            };
            quote! {
                <#target as SchemaRead<'de>>::read(
                    reader,
                    unsafe { &mut *(&raw mut (*dst_ptr).#ident).cast::<#hint>() }
                )?;
                #init_count
            }
        })
        .collect::<Vec<_>>();

    let type_meta_impl = fields.type_meta_impl(TraitImpl::SchemaRead, repr);

    let drop_guard = (0..fields.len()).map(|i| {
        // Generate code to drop already initialized fields in reverse order.
        let drop = fields.fields[..i]
            .iter()
            .rev()
            .enumerate()
            .map(|(j, field)| {
                let ident = field.struct_member_ident(i - 1 - j);
                quote! {
                    ptr::drop_in_place(&raw mut (*dst_ptr).#ident);
                }
            });
        let cnt = i as u8;
        if i == 0 {
            quote! {
                0 => {}
            }
        } else {
            quote! {
                #cnt => {
                    unsafe { #(#drop)* }
                }
            }
        }
    });

    let dst = get_src_dst_fully_qualified(args);
    let (impl_generics, ty_generics, _) = args.generics.split_for_impl();
    let init_guard = quote! {
        let dst_ptr = dst.as_mut_ptr();
        let mut guard = DropGuard {
            init_count: 0,
            dst_ptr,
        };
        let init_count = &mut guard.init_count;
    };
    (
        quote! {
            struct DropGuard #impl_generics {
                init_count: u8,
                dst_ptr: *mut #dst,
            }

            impl #impl_generics Drop for DropGuard #ty_generics {
                #[cold]
                fn drop(&mut self) {
                    let dst_ptr = self.dst_ptr;
                    let init_count = self.init_count;
                    match init_count {
                        #(#drop_guard)*
                        // Impossible, given the `init_count` is bounded by the number of fields.
                        _ => { debug_assert!(false, "init_count out of bounds"); },
                    }
                }
            }

            match <Self as SchemaRead<'de>>::TYPE_META {
<<<<<<< HEAD
                TypeMeta::Static { zero_copy: true, .. } => {
                    // SAFETY: `T` is zero-copy eligible (no invalid bit patterns, no layout requirements, no endianness checks, etc.).
                    unsafe { reader.copy_into_t(dst)? };
                }
                TypeMeta::Static { size, zero_copy: false } => {
                    #init_guard
                    let reader = &mut reader.as_trusted_for(size)?;
=======
                TypeMeta::Static { size, .. } => {
                    // SAFETY: `size` is the serialized size of the struct, which is the sum
                    // of the serialized sizes of the fields.
                    // Calling `read` on each field will consume exactly `size` bytes,
                    // fully consuming the trusted window.
                    let reader = &mut unsafe { reader.as_trusted_for(size) }?;
>>>>>>> e111e6fd
                    #(#read_impl)*
                    mem::forget(guard);
                }
                TypeMeta::Dynamic => {
                    #init_guard
                    #(#read_impl)*
                    mem::forget(guard);
                }
            }
        },
        quote! {
            #type_meta_impl
        },
    )
}

/// Include placement initialization helpers for structs.
///
/// This adds some convenience methods to structs that can avoid a lot of boilerplate when
/// implementing custom `SchemaRead` implementations. In particular, provide methods that
/// deal with projecting subfields of structs into `MaybeUninit`s. Without this,
/// users have to write a litany of `&mut *(&raw mut (*dst_ptr).field).cast()` to
/// access MaybeUninit struct fields.
///
/// For example:
/// ```ignore
/// #[derive(SchemaRead)]
/// struct Header {
///     num_required_signatures: u8,
///     num_signed_accounts: u8,
///     num_unsigned_accounts: u8,
/// }
///
/// #[derive(SchemaRead)]
/// struct Body {
///     header: Header,
/// }
///
/// struct Message {
///     body: Body,
/// }
///
/// impl<'de> SchemaRead<'de> for Message {
///     type Dst = Message;
///
///     fn read(reader: &mut impl Reader<'de>, dst: &mut MaybeUninit<Self::Dst>) -> ReadResult<()> {
///         // Some more complicated logic not capturable by the macro...
///         let mut body = MaybeUninit::<Body>::uninit();
///         // Project a mutable MaybeUninit<Header> from the MaybeUninit<Body>.
///         let header = Body::get_uninit_header_mut(&mut body);
///         // ...
///     }
/// }
/// ```
///
/// We cannot do this for enums, given the lack of facilities for placement initialization.
fn impl_struct_extensions(args: &SchemaArgs) -> Result<TokenStream> {
    if !args.struct_extensions {
        return Ok(quote! {});
    }

    let Data::Struct(fields) = &args.data else {
        return Err(Error::custom(
            "`struct_extensions` is only supported for structs",
        ));
    };

    if fields.is_empty() {
        return Ok(quote! {});
    }

    let struct_ident = &args.ident;
    let vis = &args.vis;
    let dst = get_src_dst(args);
    let impl_generics = append_de_lifetime(&args.generics);
    let (_, ty_generics, where_clause) = args.generics.split_for_impl();

    let helpers = fields.iter().enumerate().map(|(i, field)| {
        let ty = field.ty.with_lifetime("de");
        let target = field.target_resolved().with_lifetime("de");
        let ident = field.struct_member_ident(i);
        let ident_string = field.struct_member_ident_to_string(i);
        let uninit_mut_ident = format_ident!("uninit_{}_mut", ident_string);
        let read_field_ident = format_ident!("read_{}", ident_string);
        let write_uninit_field_ident = format_ident!("write_uninit_{}", ident_string);
        let field_projection_type = if args.from.is_some() {
            // If the user is defining a mapping type, we need the type system to resolve the 
            // projection destination.
            quote! { <#ty as SchemaRead<'de>>::Dst }
        } else {
            // Otherwise we can use the type directly.
            // This makes the generated type more scrutable.
            quote! { #ty }
        };
        quote! {
            #[inline(always)]
            #vis fn #uninit_mut_ident(dst: &mut MaybeUninit<#dst>) -> &mut MaybeUninit<#field_projection_type> {
                unsafe { &mut *(&raw mut (*dst.as_mut_ptr()).#ident).cast() }
            }

            #[inline(always)]
            #vis fn #read_field_ident(reader: &mut impl Reader<'de>, dst: &mut MaybeUninit<#dst>) -> ReadResult<()> {
                <#target as SchemaRead<'de>>::read(reader, Self::#uninit_mut_ident(dst))
            }

            #[inline(always)]
            #vis fn #write_uninit_field_ident(val: #field_projection_type, dst: &mut MaybeUninit<#dst>) {
                Self::#uninit_mut_ident(dst).write(val);
            }
        }
    });

    Ok(quote!(
        impl #impl_generics #struct_ident #ty_generics #where_clause {
            #(#helpers)*
        }
    ))
}

fn impl_enum(
    enum_ident: &Type,
    variants: &[Variant],
    tag_encoding: Option<&Type>,
) -> (TokenStream, TokenStream) {
    if variants.is_empty() {
        return (quote! {Ok(())}, quote! {TypeMeta::Dynamic});
    }

    let default_tag_encoding = default_tag_encoding();
    let tag_encoding = tag_encoding.unwrap_or(&default_tag_encoding);

    let type_meta_impl = variants.type_meta_impl(TraitImpl::SchemaRead, tag_encoding);

    let read_impl = variants.iter().enumerate().map(|(i, variant)| {
        let variant_ident = &variant.ident;
        let fields = &variant.fields;
        let discriminant = variant.discriminant(i);

        match fields.style {
            style @ (Style::Struct | Style::Tuple) => {
                // No prefix disambiguation needed, as we are matching on a discriminant integer.
                let idents = fields.enum_member_ident_iter(None).collect::<Vec<_>>();
                let read = fields
                    .iter()
                    .zip(&idents)
                    .map(|(field, ident)| {
                        let target = field.target_resolved().with_lifetime("de");

                        // Unfortunately we can't avoid temporaries for arbitrary enums, as Rust does not provide
                        // facilities for placement initialization on enums.
                        //
                        // In the future, we may be able to support an attribute that allows users to opt into
                        // a macro-generated shadowed enum that wraps all variant fields with `MaybeUninit`, which
                        // could be used to facilitate direct reads. The user would have to guarantee layout on
                        // their type (a la `#[repr(C)]`), or roll the dice on non-guaranteed layout -- so it would need to be opt-in.
                        quote! {
                            let #ident = <#target as SchemaRead<'de>>::get(reader)?;
                        }
                    })
                    .collect::<Vec<_>>();

                // No prefix disambiguation needed, as we are matching on a discriminant integer.
                let static_anon_idents = fields.member_anon_ident_iter(None).collect::<Vec<_>>();
                let static_targets = fields.iter().map(|field| {
                    let target = field.target_resolved().with_lifetime("de");
                    quote! {<#target as SchemaRead<'de>>::TYPE_META}
                });

                let constructor = if style.is_struct() {
                    quote! {
                        #enum_ident::#variant_ident{#(#idents),*}
                    }
                } else {
                    quote! {
                        #enum_ident::#variant_ident(#(#idents),*)
                    }
                };

                quote! {
                    #discriminant => {
                        if let (#(TypeMeta::Static { size: #static_anon_idents, .. }),*) = (#(#static_targets),*) {
                            let summed_sizes = #(#static_anon_idents)+*;
                            // SAFETY: `summed_sizes` is the sum of the static sizes of the fields,
                            // which is the serialized size of the variant.
                            // Calling `read` on each field will consume exactly `summed_sizes` bytes,
                            // fully consuming the trusted window.
                            let reader = &mut unsafe { reader.as_trusted_for(summed_sizes) }?;
                            #(#read)*
                            dst.write(#constructor);
                        } else {
                            #(#read)*
                            dst.write(#constructor);
                        }
                    }
                }
            }

            Style::Unit => quote! {
                #discriminant => {
                    dst.write(#enum_ident::#variant_ident);
                }
            },
        }
    });

    (
        quote! {
            let discriminant = #tag_encoding::get(reader)?;
            match discriminant {
                #(#read_impl)*
                _ => return Err(error::invalid_tag_encoding(discriminant as usize)),
            }
        },
        quote! {
            #type_meta_impl
        },
    )
}

/// Extend the `'de` lifetime to all lifetime parameters in the generics.
///
/// This enforces that the `SchemaRead` lifetime (`'de`) and thus its
/// `Reader<'de>` (the source bytes) extends to all lifetime parameters
/// in the derived type.
///
/// For example, given the following type:
/// ```
/// struct Foo<'a> {
///     x: &'a str,
/// }
/// ```
///
/// We must ensure `'de` outlives all other lifetimes in the generics.
fn append_de_lifetime(generics: &Generics) -> Generics {
    let mut generics = generics.clone();
    if generics.lifetimes().next().is_none() {
        generics
            .params
            .push(GenericParam::Lifetime(parse_quote!('de)));
        return generics;
    }

    let lifetimes = generics.lifetimes();
    // Ensure `'de` outlives other lifetimes in the generics.
    generics
        .params
        .push(GenericParam::Lifetime(parse_quote!('de: #(#lifetimes)+*)));
    generics
}

pub(crate) fn generate(input: DeriveInput) -> Result<TokenStream> {
    let repr = extract_repr(&input, TraitImpl::SchemaRead)?;
    let args = SchemaArgs::from_derive_input(&input)?;
    let appended_generics = append_de_lifetime(&args.generics);
    let (impl_generics, _, _) = appended_generics.split_for_impl();
    let (_, ty_generics, where_clause) = args.generics.split_for_impl();
    let ident = &args.ident;
    let crate_name = get_crate_name(&args);
    let src_dst = get_src_dst(&args);
    let field_suppress = suppress_unused_fields(&args);
    let struct_extensions = impl_struct_extensions(&args)?;

    let (read_impl, type_meta_impl) = match &args.data {
        Data::Struct(fields) => {
            if args.tag_encoding.is_some() {
                return Err(Error::custom("`tag_encoding` is only supported for enums"));
            }
            // Only structs are eligible being marked zero-copy, so only the struct
            // impl needs the repr.
            impl_struct(&args, fields, &repr)
        }
        Data::Enum(v) => {
            let enum_ident = match &args.from {
                Some(from) => from,
                None => &parse_quote!(Self),
            };
            impl_enum(enum_ident, v, args.tag_encoding.as_ref())
        }
    };

    Ok(quote! {
        const _: () = {
            use core::{ptr, mem::{self, MaybeUninit}};
            use #crate_name::{SchemaRead, ReadResult, TypeMeta, io::Reader, error};

            impl #impl_generics SchemaRead<'de> for #ident #ty_generics #where_clause {
                type Dst = #src_dst;

                #[allow(clippy::arithmetic_side_effects)]
                const TYPE_META: TypeMeta = #type_meta_impl;

                #[inline]
                fn read(reader: &mut impl Reader<'de>, dst: &mut MaybeUninit<Self::Dst>) -> ReadResult<()> {
                    #read_impl
                    Ok(())
                }
            }
            #struct_extensions
        };
        #field_suppress
    })
}<|MERGE_RESOLUTION|>--- conflicted
+++ resolved
@@ -118,22 +118,17 @@
             }
 
             match <Self as SchemaRead<'de>>::TYPE_META {
-<<<<<<< HEAD
                 TypeMeta::Static { zero_copy: true, .. } => {
                     // SAFETY: `T` is zero-copy eligible (no invalid bit patterns, no layout requirements, no endianness checks, etc.).
                     unsafe { reader.copy_into_t(dst)? };
                 }
                 TypeMeta::Static { size, zero_copy: false } => {
-                    #init_guard
-                    let reader = &mut reader.as_trusted_for(size)?;
-=======
-                TypeMeta::Static { size, .. } => {
                     // SAFETY: `size` is the serialized size of the struct, which is the sum
                     // of the serialized sizes of the fields.
                     // Calling `read` on each field will consume exactly `size` bytes,
                     // fully consuming the trusted window.
                     let reader = &mut unsafe { reader.as_trusted_for(size) }?;
->>>>>>> e111e6fd
+                    #init_guard
                     #(#read_impl)*
                     mem::forget(guard);
                 }
