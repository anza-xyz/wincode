--- conflicted
+++ resolved
@@ -24,12 +24,7 @@
         },
         io::{Reader, Writer},
         len::{BincodeLen, SeqLen},
-<<<<<<< HEAD
         schema::{size_of_elem_slice, write_elem_slice, SchemaRead, SchemaWrite, ZeroCopy},
-        util::type_equal,
-=======
-        schema::{size_of_elem_slice, write_elem_slice, SchemaRead, SchemaWrite},
->>>>>>> 90fe9d6e
         TypeMeta,
     },
     core::{
