#[cfg(feature = "alloc")]
use alloc::vec::Vec;
use {
    crate::{
        error::{ReadResult, WriteResult},
        io::{Reader, Writer},
        schema::{SchemaRead, SchemaWrite},
        SchemaReadOwned, TypeMeta,
    },
    core::mem::MaybeUninit,
};

/// Helper over [`SchemaRead`] that automatically constructs a reader
/// and initializes a destination.
///
/// # Examples
///
/// Using containers (indirect deserialization):
/// ```
/// # #[cfg(feature = "alloc")] {
/// # use wincode::{Deserialize, containers};
/// let vec: Vec<u8> = vec![1, 2, 3];
/// let bytes = wincode::serialize(&vec).unwrap();
/// type Dst = containers::Vec<u8>;
/// let deserialized = Dst::deserialize(&bytes).unwrap();
/// assert_eq!(vec, deserialized);
/// # }
/// ```
///
/// Using direct deserialization (`T::Dst = T`):
/// ```
/// # #[cfg(feature = "alloc")] {
/// let vec: Vec<u8> = vec![1, 2, 3];
/// let bytes = wincode::serialize(&vec).unwrap();
/// let deserialized: Vec<u8> = wincode::deserialize(&bytes).unwrap();
/// assert_eq!(vec, deserialized);
/// # }
/// ```
pub trait Deserialize<'de>: SchemaRead<'de> {
    /// Deserialize `bytes` into a new `Self::Dst`.
    #[inline(always)]
    fn deserialize(src: &'de [u8]) -> ReadResult<Self::Dst> {
        let mut dst = MaybeUninit::uninit();
        Self::deserialize_into(src, &mut dst)?;
        // SAFETY: Implementor ensures `SchemaRead` properly initializes the `Self::Dst`.
        Ok(unsafe { dst.assume_init() })
    }

    /// Deserialize `bytes` into `target`.
    #[inline]
    fn deserialize_into(mut src: &'de [u8], dst: &mut MaybeUninit<Self::Dst>) -> ReadResult<()> {
        match Self::TYPE_META {
<<<<<<< HEAD
            TypeMeta::Static {
                zero_copy: true, ..
            } => {
                // SAFETY: `T` is zero-copy eligible (no invalid bit patterns, no layout requirements, no endianness checks, etc.).
                unsafe { src.copy_into_t(dst)? };
            }
            TypeMeta::Static {
                size,
                zero_copy: false,
            } => {
                Self::read(&mut src.as_trusted_for(size)?, dst)?;
=======
            TypeMeta::Static { size, .. } => {
                // SAFETY: `Self::TYPE_META` specifies a static size, so a single read of `Self::Dst`
                // will consume `size` bytes, fully consuming the trusted window.
                let mut reader = unsafe { src.as_trusted_for(size) }?;
                Self::read(&mut reader, dst)?;
>>>>>>> e111e6fd
            }
            TypeMeta::Dynamic => {
                Self::read(&mut src, dst)?;
            }
        }
        Ok(())
    }
}

impl<'de, T> Deserialize<'de> for T where T: SchemaRead<'de> {}

/// A variant of [`Deserialize`] for types that can be deserialized without borrowing from the reader.
pub trait DeserializeOwned: SchemaReadOwned {
    /// Deserialize from the given [`Reader`] into a new `Self::Dst`.
    #[inline(always)]
    fn deserialize_from<'de>(
        src: &mut impl Reader<'de>,
    ) -> ReadResult<<Self as SchemaRead<'de>>::Dst> {
        let mut dst = MaybeUninit::uninit();
        Self::deserialize_from_into(src, &mut dst)?;
        Ok(unsafe { dst.assume_init() })
    }

    /// Deserialize from the given [`Reader`] into `dst`.
    fn deserialize_from_into<'de>(
        src: &mut impl Reader<'de>,
        dst: &mut MaybeUninit<<Self as SchemaRead<'de>>::Dst>,
    ) -> ReadResult<()> {
        match Self::TYPE_META {
<<<<<<< HEAD
            TypeMeta::Static {
                zero_copy: true, ..
            } => {
                // SAFETY: `T` is zero-copy eligible (no invalid bit patterns, no layout requirements, no endianness checks, etc.).
                unsafe { src.copy_into_t(dst)? };
            }
            TypeMeta::Static {
                size,
                zero_copy: false,
            } => {
                Self::read(&mut src.as_trusted_for(size)?, dst)?;
=======
            TypeMeta::Static { size, .. } => {
                // SAFETY: `Self::TYPE_META` specifies a static size, so a single read of `Self::Dst`
                // will consume `size` bytes, fully consuming the trusted window.
                let mut reader = unsafe { src.as_trusted_for(size) }?;
                Self::read(&mut reader, dst)?;
>>>>>>> e111e6fd
            }
            TypeMeta::Dynamic => {
                Self::read(src, dst)?;
            }
        }
        Ok(())
    }
}

impl<T> DeserializeOwned for T where T: SchemaReadOwned {}

/// Helper over [`SchemaWrite`] that automatically constructs a writer
/// and serializes a source.
///
/// # Examples
///
/// Using containers (indirect serialization):
/// ```
/// # #[cfg(feature = "alloc")] {
/// # use wincode::{Serialize, containers};
/// let vec: Vec<u8> = vec![1, 2, 3];
/// type Src = containers::Vec<u8>;
/// let bytes = Src::serialize(&vec).unwrap();
/// let deserialized: Vec<u8> = wincode::deserialize(&bytes).unwrap();
/// assert_eq!(vec, deserialized);
/// # }
/// ```
///
/// Using direct serialization (`T::Src = T`):
/// ```
/// # #[cfg(feature = "alloc")] {
/// let vec: Vec<u8> = vec![1, 2, 3];
/// let bytes = wincode::serialize(&vec).unwrap();
/// let deserialized: Vec<u8> = wincode::deserialize(&bytes).unwrap();
/// assert_eq!(vec, deserialized);
/// # }
/// ```
pub trait Serialize: SchemaWrite {
    /// Serialize a serializable type into a `Vec` of bytes.
    #[cfg(feature = "alloc")]
    fn serialize(src: &Self::Src) -> WriteResult<Vec<u8>> {
        let capacity = Self::size_of(src)?;
        let mut buffer = Vec::with_capacity(capacity);
        let mut writer = buffer.spare_capacity_mut();
        Self::serialize_into(&mut writer, src)?;
        let len = writer.len();
        unsafe {
            #[allow(clippy::arithmetic_side_effects)]
            buffer.set_len(capacity - len);
        }
        Ok(buffer)
    }

    /// Serialize a serializable type into the given byte buffer.
    #[inline]
    fn serialize_into(dst: &mut impl Writer, src: &Self::Src) -> WriteResult<()> {
        match Self::TYPE_META {
<<<<<<< HEAD
            TypeMeta::Static {
                zero_copy: true, ..
            } => {
                // SAFETY: `T` is zero-copy eligible (no invalid bit patterns, no layout requirements, no endianness checks, etc.).
                unsafe { dst.write_t(src)? };
            }
            TypeMeta::Static {
                size,
                zero_copy: false,
            } => {
                let trusted = &mut dst.as_trusted_for(size)?;
                Self::write(trusted, src)?;
                trusted.finish()?;
=======
            TypeMeta::Static { size, .. } => {
                // SAFETY: `Self::TYPE_META` specifies a static size, so a single write of `Self::Src`
                // will consume `size` bytes, fully consuming the trusted window.
                let mut writer = unsafe { dst.as_trusted_for(size) }?;
                Self::write(&mut writer, src)?;
                writer.finish()?;
>>>>>>> e111e6fd
            }
            TypeMeta::Dynamic => {
                Self::write(dst, src)?;
            }
        }

        dst.finish()?;
<<<<<<< HEAD

=======
>>>>>>> e111e6fd
        Ok(())
    }

    /// Get the size in bytes of the type when serialized.
    #[inline]
    fn serialized_size(src: &Self::Src) -> WriteResult<u64> {
        Self::size_of(src).map(|size| size as u64)
    }
}

impl<T> Serialize for T where T: SchemaWrite + ?Sized {}

/// Deserialize a type from the given bytes.
///
/// This is a "simplified" version of [`Deserialize::deserialize`] that
/// requires the `T::Dst` to be `T`. In other words, a schema type
/// that deserializes to itself.
///
/// This helper exists to match the expected signature of `serde`'s
/// `Deserialize`, where types that implement `Deserialize` deserialize
/// into themselves. This will be true of a large number of schema types,
/// but wont, for example, for specialized container structures.
///
/// # Examples
///
/// ```
/// # #[cfg(feature = "alloc")] {
/// let vec: Vec<u8> = vec![1, 2, 3];
/// let bytes = wincode::serialize(&vec).unwrap();
/// let deserialized: Vec<u8> = wincode::deserialize(&bytes).unwrap();
/// assert_eq!(vec, deserialized);
/// # }
/// ```
#[inline(always)]
pub fn deserialize<'de, T>(src: &'de [u8]) -> ReadResult<T>
where
    T: SchemaRead<'de, Dst = T>,
{
    T::deserialize(src)
}

/// Deserialize a type from the given bytes into the given target.
///
/// Like [`deserialize`], but allows the caller to provide their own reader.
///
/// Because not all readers will support zero-copy deserialization, this function
/// requires [`SchemaReadOwned`] instead of [`SchemaRead`]. If you are deserializing
/// from raw bytes, always prefer [`deserialize`] for maximum flexibility.
#[inline]
pub fn deserialize_from<'de, T>(src: &mut impl Reader<'de>) -> ReadResult<T>
where
    T: SchemaReadOwned<Dst = T>,
{
    T::deserialize_from(src)
}

/// Serialize a type into a `Vec` of bytes.
///
/// This is a "simplified" version of [`Serialize::serialize`] that
/// requires the `T::Src` to be `T`. In other words, a schema type
/// that serializes to itself.
///
/// This helper exists to match the expected signature of `serde`'s
/// `Serialize`, where types that implement `Serialize` serialize
/// themselves. This will be true of a large number of schema types,
/// but wont, for example, for specialized container structures.
///
/// # Examples
///
/// ```
/// let vec: Vec<u8> = vec![1, 2, 3];
/// let bytes = wincode::serialize(&vec).unwrap();
/// ```
#[inline(always)]
#[cfg(feature = "alloc")]
pub fn serialize<T>(src: &T) -> WriteResult<Vec<u8>>
where
    T: SchemaWrite<Src = T> + ?Sized,
{
    T::serialize(src)
}

/// Serialize a type into the given writer.
///
/// Like [`serialize`], but allows the caller to provide their own writer.
#[inline]
pub fn serialize_into<T>(dst: &mut impl Writer, src: &T) -> WriteResult<()>
where
    T: SchemaWrite<Src = T> + ?Sized,
{
    T::serialize_into(dst, src)
}

/// Get the size in bytes of the type when serialized.
#[inline(always)]
pub fn serialized_size<T>(src: &T) -> WriteResult<u64>
where
    T: SchemaWrite<Src = T> + ?Sized,
{
    T::serialized_size(src)
}<|MERGE_RESOLUTION|>--- conflicted
+++ resolved
@@ -50,7 +50,6 @@
     #[inline]
     fn deserialize_into(mut src: &'de [u8], dst: &mut MaybeUninit<Self::Dst>) -> ReadResult<()> {
         match Self::TYPE_META {
-<<<<<<< HEAD
             TypeMeta::Static {
                 zero_copy: true, ..
             } => {
@@ -61,14 +60,10 @@
                 size,
                 zero_copy: false,
             } => {
-                Self::read(&mut src.as_trusted_for(size)?, dst)?;
-=======
-            TypeMeta::Static { size, .. } => {
                 // SAFETY: `Self::TYPE_META` specifies a static size, so a single read of `Self::Dst`
                 // will consume `size` bytes, fully consuming the trusted window.
                 let mut reader = unsafe { src.as_trusted_for(size) }?;
                 Self::read(&mut reader, dst)?;
->>>>>>> e111e6fd
             }
             TypeMeta::Dynamic => {
                 Self::read(&mut src, dst)?;
@@ -98,7 +93,6 @@
         dst: &mut MaybeUninit<<Self as SchemaRead<'de>>::Dst>,
     ) -> ReadResult<()> {
         match Self::TYPE_META {
-<<<<<<< HEAD
             TypeMeta::Static {
                 zero_copy: true, ..
             } => {
@@ -109,14 +103,10 @@
                 size,
                 zero_copy: false,
             } => {
-                Self::read(&mut src.as_trusted_for(size)?, dst)?;
-=======
-            TypeMeta::Static { size, .. } => {
                 // SAFETY: `Self::TYPE_META` specifies a static size, so a single read of `Self::Dst`
                 // will consume `size` bytes, fully consuming the trusted window.
                 let mut reader = unsafe { src.as_trusted_for(size) }?;
                 Self::read(&mut reader, dst)?;
->>>>>>> e111e6fd
             }
             TypeMeta::Dynamic => {
                 Self::read(src, dst)?;
@@ -174,7 +164,6 @@
     #[inline]
     fn serialize_into(dst: &mut impl Writer, src: &Self::Src) -> WriteResult<()> {
         match Self::TYPE_META {
-<<<<<<< HEAD
             TypeMeta::Static {
                 zero_copy: true, ..
             } => {
@@ -185,17 +174,11 @@
                 size,
                 zero_copy: false,
             } => {
-                let trusted = &mut dst.as_trusted_for(size)?;
-                Self::write(trusted, src)?;
-                trusted.finish()?;
-=======
-            TypeMeta::Static { size, .. } => {
                 // SAFETY: `Self::TYPE_META` specifies a static size, so a single write of `Self::Src`
                 // will consume `size` bytes, fully consuming the trusted window.
                 let mut writer = unsafe { dst.as_trusted_for(size) }?;
                 Self::write(&mut writer, src)?;
                 writer.finish()?;
->>>>>>> e111e6fd
             }
             TypeMeta::Dynamic => {
                 Self::write(dst, src)?;
@@ -203,10 +186,6 @@
         }
 
         dst.finish()?;
-<<<<<<< HEAD
-
-=======
->>>>>>> e111e6fd
         Ok(())
     }
 
